@inproceedings{Skywalker2014,
author = {Skywalker, Luke},
title = {{Ommitted for Submission}},
year = {2014}
}
@article{Lerdahl1983a,
author = {Lerdahl, Fred and Jackendoff, Ray},
journal = {Music Perception: An Interdisciplinary Journal},
number = {2},
pages = {229--252},
title = {{An Overview of Hierarchical Structure in Music}},
volume = {1},
year = {1983}
}
@incollection{Bie2005,
author = {Bie, Tijl De and Cristianini, Nello and Rosipal, Roman},
booktitle = {Handbook of Geometric Computing},
file = {:Users/uri/Documents/Mendeley Desktop/eig\_book04.pdf:pdf},
pages = {129--167},
publisher = {Springer Berlin Heidelberg},
title = {{Eigenproblems in Pattern Recognition}},
volume = {10},
year = {2005}
}
@inproceedings{McFee2014,
address = {Florence, Italy},
author = {McFee, Brian and Ellis, Daniel P. W.},
booktitle = {Proc. of the 39th IEEE International Conference on Acoustics Speech and Signal Processing},
file = {:Users/uri/Documents/Mendeley Desktop/McFee, Ellis - Unknown - LEARNING TO SEGMENT SONGS WITH ORDINAL LINEAR DISCRIMINANT ANALYSIS.pdf:pdf},
title = {{Learning to Segment Songs with Ordinal Linear Discriminant Analysis}},
year = {2014}
}
@inproceedings{Lukashevich2008,
address = {Philadelphia, PA, USA},
author = {Lukashevich, Hanna},
booktitle = {Proc. of the 10th International Society of Music Information Retrieval},
file = {:Users/uri/Documents/Mendeley Desktop/Lukashevich - 2008 - Towards Quantitative Measures of Evaluating Song Segmentation.pdf:pdf},
pages = {375--380},
title = {{Towards Quantitative Measures of Evaluating Song Segmentation}},
url = {http://books.google.com/books?hl=en\&lr=\&id=OHp3sRnZD-oC\&oi=fnd\&pg=PA375\&dq=TOWARDS+QUANTITATIVE+MEASURES+OF+EVALUATING+SONG+SEGMENTATION\&ots=oDOLuJdvg7\&sig=52rJjvQVfM2KtFVslVzAALNMs0M},
year = {2008}
}
@inproceedings{Peeters2009,
address = {Graz, Austria},
author = {Peeters, Geoffroy and Deruty, Emmanuel},
booktitle = {Proc. of the 3rd International Worskhop on Learning Semantics of Audio Signals},
file = {:Users/uri/Documents/Mendeley Desktop/Peeters, Deruty - 2009 - Is Music Structure Annotation Multi-Dimensional A Proposal for Robust Local Music Annotation .pdf:pdf},
pages = {75--90},
title = {{Is Music Structure Annotation Multi-Dimensional? A Proposal for Robust Local Music Annotation .}},
year = {2009}
}
@inproceedings{Smith2011,
address = {Miami, FL, USA},
author = {Smith, Jordan B. and Burgoyne, J. Ashley and Fujinaga, Ichiro and {De Roure}, David and Downie, J. Stephen},
booktitle = {Proc. of the 12th International Society of Music Information Retrieval},
file = {:Users/uri/Documents/Mendeley Desktop/Smith et al. - 2011 - Design and Creation of a Large-Scale Database of Structural Annotations.pdf:pdf},
pages = {555--560},
title = {{Design and Creation of a Large-Scale Database of Structural Annotations}},
url = {http://www.mirlab.org/conference\_papers/International\_Conference/ISMIR 2011/papers/PS4-14.pdf},
year = {2011}
}
@inproceedings{Paulus2010,
address = {Utrecht, Netherlands},
author = {Paulus, Jouni and M\"{u}ller, Meinard and Klapuri, Anssi},
booktitle = {Proc of the 11th International Society of Music Information Retrieval},
file = {:Users/uri/Documents/Mendeley Desktop/Paulus, M\"{u}ller, Klapuri - 2010 - Audio-Based Music Structure Analysis.pdf:pdf},
pages = {625--636},
title = {{Audio-Based Music Structure Analysis}},
year = {2010}
}
@book{Lerdahl1983,
abstract = {This work, which has become a classic in music theory since its publication in 1983, models music understanding from the perspective of cognitive science. The point of departure is a search for a grammar of music with the aid of generative linguistics. The theory, which is illustrated with numerous examples from Western classical music, relates the aural surface of a piece to the musical structure unconsciously inferred by the experienced listener. From the viewpoint of traditional music theory, it offers many innovations in notation as well as in the substance of rhythmic and reductional theory.},
author = {Lerdahl, Fred and Jackendoff, Ray},
booktitle = {A generative theory of tonal music},
chapter = {3},
doi = {10.1525/mts.1985.7.1.02a00120},
isbn = {0262120941},
issn = {01956167},
publisher = {MIT Press},
title = {{A Generative Theory of Tonal Music}},
year = {1983}
}
@article{Levy2008,
author = {Levy, Mark and Sandler, Mark},
doi = {10.1109/TASL.2007.910781},
file = {:Users/uri/Documents/Mendeley Desktop//Levy, Sandler - 2008 - Structural Segmentation of Musical Audio by Constrained Clustering.pdf:pdf},
issn = {1558-7916},
journal = {IEEE Transactions on Audio, Speech, and Language Processing},
month = feb,
number = {2},
pages = {318--326},
publisher = {IEEE},
title = {{Structural Segmentation of Musical Audio by Constrained Clustering}},
url = {http://ieeexplore.ieee.org/xpls/abs\_all.jsp?arnumber=4432648},
volume = {16},
year = {2008}
}

@inproceedings{turnbull2007supervised,
  title={A Supervised Approach for Detecting Boundaries in Music Using Difference Features and Boosting.},
  author={Turnbull, Douglas and Lanckriet, Gert RG and Pampalk, Elias and Goto, Masataka},
  booktitle={ISMIR},
  pages={51--54},
  year={2007}
}
<<<<<<< HEAD
@inproceedings{Nieto2014,
address = {Florence, Italy},
author = {Nieto, Oriol and Bello, Juan Pablo},
booktitle = {Proc. of the 39th IEEE International Conference on Acoustics Speech and Signal Processing},
file = {:Users/uri/Documents/Mendeley Desktop/p664-nieto.pdf:pdf},
isbn = {9781479928934},
mendeley-groups = {ISMIR2014-McFeeNieto},
pages = {664--668},
title = {{Music Segment Similarity Using 2D-Fourier Magnitude Coefficients}},
year = {2014}
=======

@article{mcfee2011,
    author = {{McFee}, B. and Lanckriet, {G.R.G.}},
    title   = {Learning multi-modal similarity},
    journal = {Journal of Machine Learning Research},
    year    = {2011},
    month   = {February},
    volume  = {12},
    pages   = {491--523}
>>>>>>> 2a59b902
}<|MERGE_RESOLUTION|>--- conflicted
+++ resolved
@@ -103,7 +103,6 @@
   pages={51--54},
   year={2007}
 }
-<<<<<<< HEAD
 @inproceedings{Nieto2014,
 address = {Florence, Italy},
 author = {Nieto, Oriol and Bello, Juan Pablo},
@@ -114,8 +113,7 @@
 pages = {664--668},
 title = {{Music Segment Similarity Using 2D-Fourier Magnitude Coefficients}},
 year = {2014}
-=======
-
+}
 @article{mcfee2011,
     author = {{McFee}, B. and Lanckriet, {G.R.G.}},
     title   = {Learning multi-modal similarity},
@@ -124,5 +122,4 @@
     month   = {February},
     volume  = {12},
     pages   = {491--523}
->>>>>>> 2a59b902
 }