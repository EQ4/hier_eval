--- conflicted
+++ resolved
@@ -194,10 +194,8 @@
 We want a window that is long enough to capture the boundaries of the current segments, and that is the same for all tracks in order to be able to easily compare results within a reasonable dynamic range.
 In the task of music segmentation, most of the segments will be less than 45 seconds (30?).
 
-<<<<<<< HEAD
-\section{Using SHAG}\label{sec:using_method}
-=======
 \subsection{Transitivity}
+
 Just as \cref{hierrecall} can be dominated by long-range interactions in the absence
 of windowing, deep hierarchies can also pose a problem.  To see this, consider the 
 sequence $H_R(q, i) \prec H_R(q, j) \prec H_R(q, k)$.  Due to the transitive
@@ -210,8 +208,7 @@
 successive levels in the hierarchy.  As a result, redundant comparisons are
 eliminated, and the dynamic range of $g$ is increased.
 
-\section{Using GAUC}\label{sec:using_method}
->>>>>>> b809cf31
+\section{Using SHAG}\label{sec:using_method}
 
 In this section we discuss the behavior of SHAG by showing various synthetic examples, and compare them against other existing methods when possible.
 We subdivide this section based on the type of annotations to be evaluated.
@@ -256,151 +253,8 @@
 
 Our method will save us all.
 
-<<<<<<< HEAD
-\bibliography{references}
-=======
-% \begin{thebibliography}{citations}
-
-% \bibitem {Author:00}
-% E. Author:
-% ``The Title of the Conference Paper,''
-% {\it Proceedings of the International Symposium
-% on Music Information Retrieval}, pp.~000--111, 2000.
-
-% \bibitem{Someone:10}
-% A. Someone, B. Someone, and C. Someone:
-% ``The Title of the Journal Paper,''
-% {\it Journal of New Music Research},
-% Vol.~A, No.~B, pp.~111--222, 2010.
-
-% \bibitem{Someone:04} X. Someone and Y. Someone: {\it Title of the Book},
-%     Editorial Acme, Porto, 2012.
-
-% \end{thebibliography}
-
 \bibliography{refs}
 
 %\bibliography{ismir2014template}
 
-\end{document}
-% Instead, we will suppose that $X$ can be hierarchically decomposed into a tree structure.
-% In this view, we have segmentations at multiple resolutions or levels of granularity.
-% The question now is how to evaluate with or against tree-structured segmentation.
-
-% \subsection{Notation}
-
-% Let $S \in \mathcal{P}(X)$ denote a partitioning of the columns of $X$, which can be seen as a flat sequence.
-% We will use the subscripts $S_R$ and $S_E$ to denote \emph{reference} and \emph{estimation}, respectively.
-% $S(i)$ will denote the identifier of the partition containing item $i$
-
-% Hierarchical segmentations will be denoted by $H$ following the subscript conventions above, and the restriction that $H(i)$ denotes the most specific segment containing $i$.
-
-% $H(i, j)$ will denote the least common ancestor of $H(i)$ and $H(j)$.
-% We will denote precedence (containment) of segments by $\prec$ and $\preceq$ e.g., $H(i) \preceq H(i, j)$.In general, we can interpret $H(\cdot, \cdot)$ as a partial order over pairs: not all pairs are comparable, e.g., if $H(a) = H(b)$.
-% Restricting to a query frame $q$, $H(q, \cdot)$ induces a partial ranking over the remaining data, in that for all $i, j$.
-% This will be the key to our evaluation.
-
-
-% \subsection{Reduction to ranking}
-
-% Observe that flat segmentations are a special case of hierarchical segmentations, where there is one node at the root of the hierarchy containing all frames, and then $m$ segments at the next level down which partition $X$.
-
-% We can reduce segmentation evaluation to a ranking evaluation problem as follows.
-% Let $q$ denote any frame/column of $X$, and let $i$ and $j$ denote any two frames such that $S_R(q) = S_R(i)$ and $S_R(q) \neq S_R(j)$.
-% In this case, $i$ may be considered \emph{relevant} for $q$, and $j$ is considered \emph{irrelevant} for $q$.
-% This leads to a straightforward reduction to bipartite ranking, and induces an evaluation similar to the Area Under the Curve (AUC) statistic. 
-% Assuming that both $S_E$ and $S_R$ have $n$ frames, we can formally describe the flat segmentation evaluation metric framed under a ranking problem as:
-
-% \begin{multline}
-% f(q ; S_E) := \frac{1}{|S_R(q)|\cdot (n - |S_R(q)|)} \sum_{i \in S_R(q)} \sum_{j \notin S_R(q)} \\ \mathbb{I}\left[ S_E(q) = S_E(i) \neq S_E(j) \right]
-% \end{multline}
-
-% That is, the score for frame $q$ is the fraction of pairs $(i, j)$ for which $S_E$ agrees with $S_R$ with respect to $q$ (i.e. membership in the segment).
-
-% Averaging over all $q$ gives the AUC score:
-
-% \begin{equation}
-% AUC(S_E) := \frac{1}{n} \sum_q f(q ; S_E)
-% \end{equation}
-
-% \subsection{Partial Ranking}
-
-% Note that $f$ is defined in terms of membership (in)equalities.
-% In the flat case, we can equivalently reason about strict precedences.
-% Rather than compare $i$ and $j$ where $S(q) = S(i) \neq S(j)$, we can express this as $H(q, i) \prec H(q, j)$.
-% That is, $q$ and $i$ merge before $q$ and $j$:
-
-% \begin{equation}
-% g(q ; H_E) := \frac{1}{Z_q} \sum_{i,j : H_R(q, i) \prec H_R(q, j)}  \mathbb{I}\left[ H_E(q, i) \prec H_E(q, j) \right]
-% \end{equation}
-
-% where $Z_q$ is a normalization term that counts the number of terms in the summation.
-
-% $g$ can be viewed as a Generalized AUC (GAUC) over the partial ranking induced by the hierarchical segmentation.
-% Note that the precedence comparisons here are strict, so we never compare two $i$ and $j$ that merge simultaneously with $q$.
-
-% Aggregating over all frames $q$, we get the following:
-
-% \begin{equation}
-% GAUC(H_E) := \frac{1}{n} \sum_q g(q ; S_E)
-% \end{equation}
-
-% Note, this loss is equivalent to that evaluated by (McFee \& Lanckriet, 2011) for subjective artist similarity.
-% The difference here is that the reference rankings are induced from ordinal data, and not subject to consistency errors.
-
-% \subsection{Windowing in Time}
-
-% The computation of GAUC can be expensive ($O(n^3)$ using a straightforward implementation).
-% The score will also vary depending on $n$, so it would be hard to make intra tracks comparisons.
-% Therefore, we propose to use a time window of $t$ seconds in order to both simplify the computation of the metric and normalize its dynamic range.
-
-% \section{Using GAUC}\label{sec:using_method}
-
-% In this section we discuss the behavior of GAUC by showing various synthetic examples, and compare them against other existing methods when possible.
-% We subdivide this section based on the type of annotations to be evaluated.
-
-% \subsection{Choosing a Time Window}
-
-% There's a time frame 
-
-
-% \subsection{Flat vs Flat}
-
-
-
-% \subsection{Flat vs Hierarchical}
-
-% \subsection{Hierarchical vs Hierarchical}
-
-% \section{Evaluating Automatic Algorithm}
-
-% Olda with SALAMI.
-
-
-%\begin{table}
- %\begin{center}
- %\begin{tabular}{|l|l|}
-  %\hline
-  %String value & Numeric value \\
-  %\hline
-  %Hello ISMIR  & 2014 \\
-  %\hline
- %\end{tabular}
-%\end{center}
- %\caption{Table captions should be placed below the table.}
- %\label{tab:example}
-%\end{table}
-
-%\begin{figure}
- %\centerline{\framebox{
- %\includegraphics[width=\columnwidth]{figure.png}}}
- %\caption{Figure captions should be placed below the figure.}
- %\label{fig:example}
-%\end{figure}
-
-% \section{Conclusions}
-
-% Our method will save us all.
->>>>>>> b809cf31
-
 \end{document}